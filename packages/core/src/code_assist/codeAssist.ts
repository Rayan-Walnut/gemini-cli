/**
 * @license
 * Copyright 2025 Google LLC
 * SPDX-License-Identifier: Apache-2.0
 */

import type { ContentGenerator } from '../core/contentGenerator.js';
import { AuthType } from '../core/contentGenerator.js';
import { getOauthClient } from './oauth2.js';
import { setupUser } from './setup.js';
<<<<<<< HEAD
import type { HttpOptions } from './server.js';
import { CodeAssistServer } from './server.js';
=======
import { CodeAssistServer, HttpOptions } from './server.js';
import { Config } from '../config/config.js';
>>>>>>> daed8b0f

export async function createCodeAssistContentGenerator(
  httpOptions: HttpOptions,
  authType: AuthType,
  config: Config,
  sessionId?: string,
): Promise<ContentGenerator> {
  if (
    authType === AuthType.LOGIN_WITH_GOOGLE ||
    authType === AuthType.CLOUD_SHELL
  ) {
    const authClient = await getOauthClient(authType, config);
    const projectId = await setupUser(authClient);
    return new CodeAssistServer(authClient, projectId, httpOptions, sessionId);
  }

  throw new Error(`Unsupported authType: ${authType}`);
}<|MERGE_RESOLUTION|>--- conflicted
+++ resolved
@@ -8,13 +8,9 @@
 import { AuthType } from '../core/contentGenerator.js';
 import { getOauthClient } from './oauth2.js';
 import { setupUser } from './setup.js';
-<<<<<<< HEAD
 import type { HttpOptions } from './server.js';
 import { CodeAssistServer } from './server.js';
-=======
-import { CodeAssistServer, HttpOptions } from './server.js';
-import { Config } from '../config/config.js';
->>>>>>> daed8b0f
+import type { Config } from '../config/config.js';
 
 export async function createCodeAssistContentGenerator(
   httpOptions: HttpOptions,
