--- conflicted
+++ resolved
@@ -5,7 +5,7 @@
  */
 
 import { Client } from '@modelcontextprotocol/sdk/client/index.js';
-import { Transport } from '@modelcontextprotocol/sdk/shared/transport.js';
+import type { Transport } from '@modelcontextprotocol/sdk/shared/transport.js';
 import { StdioClientTransport } from '@modelcontextprotocol/sdk/client/stdio.js';
 import type { SSEClientTransportOptions } from '@modelcontextprotocol/sdk/client/sse.js';
 import { SSEClientTransport } from '@modelcontextprotocol/sdk/client/sse.js';
@@ -14,14 +14,10 @@
 import { parse } from 'shell-quote';
 import type { MCPServerConfig } from '../config/config.js';
 import { DiscoveredMCPTool } from './mcp-tool.js';
-<<<<<<< HEAD
+import type { FunctionDeclaration } from '@google/genai';
 import { Type, mcpToTool } from '@google/genai';
 import type { ToolRegistry } from './tool-registry.js';
 import { sanitizeParameters } from './tool-registry.js';
-=======
-import { FunctionDeclaration, Type, mcpToTool } from '@google/genai';
-import { sanitizeParameters, ToolRegistry } from './tool-registry.js';
->>>>>>> 5008aea9
 
 export const MCP_DEFAULT_TIMEOUT_MSEC = 10 * 60 * 1000; // default to 10 minutes
 
