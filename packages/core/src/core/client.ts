--- conflicted
+++ resolved
@@ -39,11 +39,8 @@
 } from './contentGenerator.js';
 import { ProxyAgent, setGlobalDispatcher } from 'undici';
 import { DEFAULT_GEMINI_FLASH_MODEL } from '../config/models.js';
-<<<<<<< HEAD
 import { AuthType } from './contentGenerator.js';
 import { CodeAssistServer } from '../code_assist/server.js';
-=======
->>>>>>> 770f8628
 
 function isThinkingSupported(model: string) {
   if (model.startsWith('gemini-2.5')) return true;
